--- conflicted
+++ resolved
@@ -21,25 +21,12 @@
     const CRATE_VARIABLES: [&str; 3] = [
         "CRATESFYI_PREFIX",
         "CRATESFYI_GITHUB_USERNAME",
-        "CRATESFYI_GITHUB_ACCESSTOKEN"
+        "CRATESFYI_GITHUB_ACCESSTOKEN",
     ];
 
     // first check required environment variables
-<<<<<<< HEAD
     for v in CRATE_VARIABLES.iter() {
         env::var(v).unwrap_or_else(|_| panic!("Environment variable {} not found", v));
-=======
-    for v in [
-        "CRATESFYI_PREFIX",
-        "CRATESFYI_GITHUB_USERNAME",
-        "CRATESFYI_GITHUB_ACCESSTOKEN",
-    ]
-    .iter()
-    {
-        if env::var(v).is_err() {
-            panic!("Environment variable {} not found", v);
-        }
->>>>>>> 11508e31
     }
 
     let dbopts = opts();
@@ -270,19 +257,13 @@
 
     // at least start web server
     info!("Starting web server");
-    
+
     crate::Server::start(None);
 }
 
 fn opts() -> DocBuilderOptions {
     let prefix = PathBuf::from(
-<<<<<<< HEAD
-        env::var("CRATESFYI_PREFIX").expect("CRATESFYI_PREFIX environment variable not found")
-    );
-
-=======
         env::var("CRATESFYI_PREFIX").expect("CRATESFYI_PREFIX environment variable not found"),
     );
->>>>>>> 11508e31
     DocBuilderOptions::from_prefix(prefix)
 }