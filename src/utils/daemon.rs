--- conflicted
+++ resolved
@@ -17,12 +17,6 @@
 use std::time::{Duration, Instant};
 
 fn run_git_gc() {
-<<<<<<< HEAD
-    Command::new("git")
-        .args(&["gc", "--auto"])
-        .output()
-        .expect("Failed to execute git gc");
-=======
     let gc = Command::new("git")
         .args(&["gc", "--auto"])
         .output();
@@ -30,7 +24,6 @@
     if let Err(err) = gc {
         log::error!("failed to run `git gc`: {:?}", err);
     }
->>>>>>> 8d06f514
 }
 
 fn start_registry_watcher(
