//! Web interface of cratesfyi

pub(crate) mod page;

/// ctry! (cratesfyitry) is extremely similar to try! and itry!
/// except it returns an error page response instead of plain Err.
macro_rules! ctry {
    ($result:expr) => {
        match $result {
            Ok(v) => v,
            Err(e) => {
                return $crate::web::page::Page::new(format!("{:?}", e))
                    .title("An error has occured")
                    .set_status(::iron::status::BadRequest)
                    .to_resp("resp");
            }
        }
    };
}

/// cexpect will check an option and if it's not Some
/// it will return an error page response
macro_rules! cexpect {
    ($option:expr) => {
        match $option {
            Some(v) => v,
            None => {
                return $crate::web::page::Page::new("Resource not found".to_owned())
                    .title("An error has occured")
                    .set_status(::iron::status::BadRequest)
                    .to_resp("resp");
            }
        }
    };
}

/// Gets an extension from Request
macro_rules! extension {
    ($req:expr, $ext:ty) => {
        cexpect!($req.extensions.get::<$ext>())
    };
}

mod builds;
mod crate_details;
mod error;
mod file;
pub(crate) mod metrics;
mod pool;
mod releases;
mod routes;
mod rustdoc;
mod sitemap;
mod source;

use self::pool::Pool;
use handlebars_iron::{DirectorySource, HandlebarsEngine};
use iron::headers::{CacheControl, CacheDirective, ContentType, Expires, HttpDate};
use iron::modifiers::Redirect;
use iron::prelude::*;
use iron::{self, status, Handler, Listening, Url};
use postgres::Connection;
use router::NoRoute;
use rustc_serialize::json::{Json, ToJson};
use semver::{Version, VersionReq};
use staticfile::Static;
use std::collections::BTreeMap;
use std::net::SocketAddr;
use std::path::PathBuf;
use std::time::Duration;
use std::{env, fmt};
use time;

#[cfg(test)]
use std::sync::{Arc, Mutex};

/// Duration of static files for staticfile and DatabaseFileHandler (in seconds)
const STATIC_FILE_CACHE_DURATION: u64 = 60 * 60 * 24 * 30 * 12; // 12 months
const STYLE_CSS: &str = include_str!(concat!(env!("OUT_DIR"), "/style.css"));
const MENU_JS: &str = include_str!(concat!(env!("OUT_DIR"), "/menu.js"));
const INDEX_JS: &str = include_str!(concat!(env!("OUT_DIR"), "/index.js"));
const OPENSEARCH_XML: &[u8] = include_bytes!("opensearch.xml");

const DEFAULT_BIND: &str = "0.0.0.0:3000";

type PoolFactoryFn = dyn Fn() -> Pool + Send + Sync;
type PoolFactory = Box<PoolFactoryFn>;

struct CratesfyiHandler {
    shared_resource_handler: Box<dyn Handler>,
    router_handler: Box<dyn Handler>,
    database_file_handler: Box<dyn Handler>,
    static_handler: Box<dyn Handler>,
    pool_factory: PoolFactory,
}

impl CratesfyiHandler {
    fn chain<H: Handler>(pool_factory: &PoolFactoryFn, base: H) -> Chain {
        // TODO: Use DocBuilderOptions for paths
        let mut hbse = HandlebarsEngine::new();
        hbse.add(Box::new(DirectorySource::new("./templates", ".hbs")));

        // load templates
        if let Err(e) = hbse.reload() {
            panic!("Failed to load handlebar templates: {}", e);
        }

        let mut chain = Chain::new(base);
        chain.link_before(pool_factory());
        chain.link_after(hbse);
        chain
    }

    fn new(pool_factory: PoolFactory) -> CratesfyiHandler {
        let routes = routes::build_routes();
        let blacklisted_prefixes = routes.page_prefixes();

        let shared_resources = Self::chain(&pool_factory, rustdoc::SharedResourceHandler);
        let router_chain = Self::chain(&pool_factory, routes.iron_router());
        let prefix = PathBuf::from(
            env::var("CRATESFYI_PREFIX")
                .expect("the CRATESFYI_PREFIX environment variable is not set"),
        )
        .join("public_html");
        let static_handler =
            Static::new(prefix).cache(Duration::from_secs(STATIC_FILE_CACHE_DURATION));

        CratesfyiHandler {
            shared_resource_handler: Box::new(shared_resources),
            router_handler: Box::new(router_chain),
            database_file_handler: Box::new(routes::BlockBlacklistedPrefixes::new(
                blacklisted_prefixes,
                Box::new(file::DatabaseFileHandler),
            )),
            static_handler: Box::new(static_handler),
            pool_factory,
        }
    }
}

impl Handler for CratesfyiHandler {
    fn handle(&self, req: &mut Request) -> IronResult<Response> {
        // try serving shared rustdoc resources first, then router, then db/static file handler
        // return 404 if none of them return Ok
        self.shared_resource_handler
            .handle(req)
            .or_else(|e| self.router_handler.handle(req).or(Err(e)))
            .or_else(|e| {
                // if router fails try to serve files from database first
                self.database_file_handler.handle(req).or(Err(e))
            })
            .or_else(|e| {
                // and then try static handler. if all of them fails, return 404
                self.static_handler.handle(req).or(Err(e))
            })
            .or_else(|e| {
                let err = if let Some(err) = e.error.downcast::<error::Nope>() {
                    *err
                } else if e.error.downcast::<NoRoute>().is_some() {
                    error::Nope::ResourceNotFound
                } else {
                    panic!("all cratesfyi errors should be of type Nope");
                };

                if let error::Nope::ResourceNotFound = err {
                    // print the path of the URL that triggered a 404 error
                    struct DebugPath<'a>(&'a iron::Url);
                    impl<'a> fmt::Display for DebugPath<'a> {
                        fn fmt(&self, f: &mut fmt::Formatter) -> fmt::Result {
                            for path_elem in self.0.path() {
                                write!(f, "/{}", path_elem)?;
                            }

                            if let Some(query) = self.0.query() {
                                write!(f, "?{}", query)?;
                            }

                            if let Some(hash) = self.0.fragment() {
                                write!(f, "#{}", hash)?;
                            }

                            Ok(())
                        }
                    }

                    debug!("Path not found: {}", DebugPath(&req.url));
                }

                Self::chain(&self.pool_factory, err).handle(req)
            })
    }
}

struct MatchVersion {
    /// Represents the crate name that was found when attempting to load a crate release.
    ///
    /// `match_version` will attempt to match a provided crate name against similar crate names with
    /// dashes (`-`) replaced with underscores (`_`) and vice versa.
    pub corrected_name: Option<String>,
    pub version: MatchSemver,
}

impl MatchVersion {
    /// If the matched version was an exact match to the requested crate name, returns the
    /// `MatchSemver` for the query. If the lookup required a dash/underscore conversion, returns
    /// `None`.
    fn assume_exact(self) -> Option<MatchSemver> {
        if self.corrected_name.is_none() {
            Some(self.version)
        } else {
            None
        }
    }
}

/// Represents the possible results of attempting to load a version requirement.
/// The id (i32) of the release is stored to simplify successive queries.
#[derive(Debug, Clone, PartialEq, Eq)]
enum MatchSemver {
    /// `match_version` was given an exact version, which matched a saved crate version.
    Exact((String, i32)),
    /// `match_version` was given a semver version requirement, which matched the given saved crate
    /// version.
    Semver((String, i32)),
}

impl MatchSemver {
    /// Discard information about whether the loaded version was an exact match, and return the
    /// matched version string and id.
    pub fn into_parts(self) -> (String, i32) {
        match self {
            MatchSemver::Exact((v, i)) | MatchSemver::Semver((v, i)) => (v, i),
        }
    }
}

/// Checks the database for crate releases that match the given name and version.
///
/// `version` may be an exact version number or loose semver version requirement. The return value
/// will indicate whether the given version exactly matched a version number from the database.
///
/// This function will also check for crates where dashes in the name (`-`) have been replaced with
/// underscores (`_`) and vice-versa. The return value will indicate whether the crate name has
/// been matched exactly, or if there has been a "correction" in the name that matched instead.
fn match_version(conn: &Connection, name: &str, version: Option<&str>) -> Option<MatchVersion> {
    // version is an Option<&str> from router::Router::get
    // need to decode first
    use url::percent_encoding::percent_decode;
    let req_version = version
        .and_then(|v| match percent_decode(v.as_bytes()).decode_utf8() {
            Ok(p) => Some(p),
            Err(_) => None,
        })
        .map(|v| {
            if v == "newest" || v == "latest" {
                "*".into()
            } else {
                v
            }
        })
        .unwrap_or_else(|| "*".into());

    let mut corrected_name = None;
    let versions: Vec<(String, i32)> = {
        let query = "SELECT name, version, releases.id
            FROM releases INNER JOIN crates ON releases.crate_id = crates.id
            WHERE normalize_crate_name(name) = normalize_crate_name($1) AND yanked = false";
        let rows = conn.query(query, &[&name]).unwrap();
        let mut rows = rows.iter().peekable();

        if let Some(row) = rows.peek() {
            let db_name = row.get(0);
            if db_name != name {
                corrected_name = Some(db_name);
            }
        };

        rows.map(|row| (row.get(1), row.get(2))).collect()
    };

    // first check for exact match
    // we can't expect users to use semver in query
    for version in &versions {
        if version.0 == req_version {
            return Some(MatchVersion {
                corrected_name,
                version: MatchSemver::Exact(version.clone()),
            });
        }
    }

    // Now try to match with semver
    let req_sem_ver = VersionReq::parse(&req_version).ok()?;

    // we need to sort versions first
    let versions_sem = {
        let mut versions_sem: Vec<(Version, i32)> = Vec::new();

        for version in &versions {
            // in theory a crate must always have a semver compatible version
            // but check result just in case
            versions_sem.push((Version::parse(&version.0).ok()?, version.1));
        }

        versions_sem.sort();
        versions_sem.reverse();
        versions_sem
    };

    for version in &versions_sem {
        if req_sem_ver.matches(&version.0) {
            return Some(MatchVersion {
                corrected_name,
                version: MatchSemver::Semver((version.0.to_string(), version.1)),
            });
        }
    }

    // semver is acting weird for '*' (any) range if a crate only have pre-release versions
    // return first version if requested version is '*'
    if req_version == "*" && !versions_sem.is_empty() {
        return Some(MatchVersion {
            corrected_name,
            version: MatchSemver::Semver((versions_sem[0].0.to_string(), versions_sem[0].1)),
        });
    }

    None
}

/// Wrapper around the Markdown parser and renderer to render markdown
fn render_markdown(text: &str) -> String {
    use comrak::{markdown_to_html, ComrakOptions};

    let options = {
        let mut options = ComrakOptions::default();
        options.safe = true;
        options.ext_superscript = true;
        options.ext_table = true;
        options.ext_autolink = true;
        options.ext_tasklist = true;
        options.ext_strikethrough = true;
        options
    };

    markdown_to_html(text, &options)
}

pub struct Server {
    inner: Listening,
}

impl Server {
    pub fn start(addr: Option<&str>) -> Self {
        let server = Self::start_inner(addr.unwrap_or(DEFAULT_BIND), Box::new(Pool::new));
        info!("Running docs.rs web server on http://{}", server.addr());
        server
    }

    #[cfg(test)]
    pub(crate) fn start_test(conn: Arc<Mutex<Connection>>) -> Self {
        Self::start_inner(
            "127.0.0.1:0",
            Box::new(move || Pool::new_simple(conn.clone())),
        )
    }

    fn start_inner(addr: &str, pool_factory: PoolFactory) -> Self {
        // poke all the metrics counters to instantiate and register them
        metrics::TOTAL_BUILDS.inc_by(0);
        metrics::SUCCESSFUL_BUILDS.inc_by(0);
        metrics::FAILED_BUILDS.inc_by(0);
        metrics::NON_LIBRARY_BUILDS.inc_by(0);
        metrics::UPLOADED_FILES_TOTAL.inc_by(0);

        let cratesfyi = CratesfyiHandler::new(pool_factory);
        let inner = Iron::new(cratesfyi)
            .http(addr)
            .unwrap_or_else(|_| panic!("Failed to bind to socket on {}", addr));

        Server { inner }
    }

    pub(crate) fn addr(&self) -> SocketAddr {
        self.inner.socket
    }

    /// Iron is bugged, and it never closes the server even when the listener is dropped. To
    /// avoid never-ending tests this method forgets about the server, leaking it and allowing the
    /// program to end.
    ///
    /// The OS will then close all the dangling servers once the process exits.
    ///
    /// https://docs.rs/iron/0.5/iron/struct.Listening.html#method.close
    #[cfg(test)]
    pub(crate) fn leak(self) {
        std::mem::forget(self.inner);
    }
}

/// Converts Timespec to nice readable relative time string
fn duration_to_str(ts: time::Timespec) -> String {
    let tm = time::at(ts);
    let delta = time::now() - tm;

    if delta.num_days() > 5 {
        format!("{}", tm.strftime("%b %d, %Y").unwrap())
    } else if delta.num_days() > 1 {
        format!("{} days ago", delta.num_days())
    } else if delta.num_days() == 1 {
        "one day ago".to_string()
    } else if delta.num_hours() > 1 {
        format!("{} hours ago", delta.num_hours())
    } else if delta.num_hours() == 1 {
        "an hour ago".to_string()
    } else if delta.num_minutes() > 1 {
        format!("{} minutes ago", delta.num_minutes())
    } else if delta.num_minutes() == 1 {
        "one minute ago".to_string()
    } else if delta.num_seconds() > 0 {
        format!("{} seconds ago", delta.num_seconds())
    } else {
        "just now".to_string()
    }
}

/// Creates a `Response` which redirects to the given path on the scheme/host/port from the given
/// `Request`.
fn redirect(url: Url) -> Response {
    let mut resp = Response::with((status::Found, Redirect(url)));
    resp.headers.set(Expires(HttpDate(time::now())));

    resp
}

fn redirect_base(req: &Request) -> String {
    // Try to get the scheme from CloudFront first, and then from iron
    let scheme = req
        .headers
        .get_raw("cloudfront-forwarded-proto")
        .and_then(|values| values.get(0))
        .and_then(|value| std::str::from_utf8(value).ok())
        .filter(|proto| *proto == "http" || *proto == "https")
        .unwrap_or_else(|| req.url.scheme());

    // Only include the port if it's needed
    let port = req.url.port();
    if port == 80 {
        format!("{}://{}", scheme, req.url.host())
    } else {
        format!("{}://{}:{}", scheme, req.url.host(), port)
    }
}

fn style_css_handler(_: &mut Request) -> IronResult<Response> {
    let mut response = Response::with((status::Ok, STYLE_CSS));
    let cache = vec![
        CacheDirective::Public,
        CacheDirective::MaxAge(STATIC_FILE_CACHE_DURATION as u32),
    ];
    response
        .headers
        .set(ContentType("text/css".parse().unwrap()));
    response.headers.set(CacheControl(cache));
    Ok(response)
}

fn load_js(file_path_str: &'static str) -> IronResult<Response> {
    let mut response = Response::with((status::Ok, file_path_str));
    let cache = vec![
        CacheDirective::Public,
        CacheDirective::MaxAge(STATIC_FILE_CACHE_DURATION as u32),
    ];
    response
        .headers
        .set(ContentType("application/javascript".parse().unwrap()));
    response.headers.set(CacheControl(cache));
    Ok(response)
}

fn opensearch_xml_handler(_: &mut Request) -> IronResult<Response> {
    let mut response = Response::with((status::Ok, OPENSEARCH_XML));
    let cache = vec![
        CacheDirective::Public,
        CacheDirective::MaxAge(STATIC_FILE_CACHE_DURATION as u32),
    ];
    response.headers.set(ContentType(
        "application/opensearchdescription+xml".parse().unwrap(),
    ));
    response.headers.set(CacheControl(cache));
    Ok(response)
}

fn ico_handler(req: &mut Request) -> IronResult<Response> {
    if let Some(&"favicon.ico") = req.url.path().last() {
        // if we're looking for exactly "favicon.ico", we need to defer to the handler that loads
        // from `public_html`, so return a 404 here to make the main handler carry on
        Err(IronError::new(
            error::Nope::ResourceNotFound,
            status::NotFound,
        ))
    } else {
        // if we're looking for something like "favicon-20190317-1.35.0-nightly-c82834e2b.ico",
        // redirect to the plain one so that the above branch can trigger with the correct filename
        let url = ctry!(Url::parse(
            &format!("{}/favicon.ico", redirect_base(req))[..]
        ));

        Ok(redirect(url))
    }
}

/// MetaData used in header
#[derive(Debug)]
pub(crate) struct MetaData {
    name: String,
    version: String,
    description: Option<String>,
    target_name: Option<String>,
    rustdoc_status: bool,
    pub default_target: String,
}

impl MetaData {
    fn from_crate(conn: &Connection, name: &str, version: &str) -> Option<MetaData> {
<<<<<<< HEAD
        let rows = conn.query(
        "SELECT crates.name,
                       releases.version,
                       releases.description,
                       releases.target_name,
                       releases.rustdoc_status,
                       releases.default_target
                FROM releases
                INNER JOIN crates ON crates.id = releases.crate_id
                WHERE crates.name = $1 AND releases.version = $2",
            &[&name, &version]
        ).unwrap();

        let row = rows.iter().next()?;

        Some(MetaData {
            name: row.get(0),
            version: row.get(1),
            description: row.get(2),
            target_name: row.get(3),
            rustdoc_status: row.get(4),
            default_target: row.get(5),
        })
=======
        if let Some(row) = &conn
            .query(
                "SELECT crates.name,
                                       releases.version,
                                       releases.description,
                                       releases.target_name,
                                       releases.rustdoc_status,
                                       releases.default_target
                                FROM releases
                                INNER JOIN crates ON crates.id = releases.crate_id
                                WHERE crates.name = $1 AND releases.version = $2",
                &[&name, &version],
            )
            .unwrap()
            .iter()
            .next()
        {
            return Some(MetaData {
                name: row.get(0),
                version: row.get(1),
                description: row.get(2),
                target_name: row.get(3),
                rustdoc_status: row.get(4),
                default_target: row.get(5),
            });
        }

        None
>>>>>>> 11508e31
    }
}

impl ToJson for MetaData {
    fn to_json(&self) -> Json {
        let mut m: BTreeMap<String, Json> = BTreeMap::new();
        m.insert("name".to_owned(), self.name.to_json());
        m.insert("version".to_owned(), self.version.to_json());
        m.insert("description".to_owned(), self.description.to_json());
        m.insert("target_name".to_owned(), self.target_name.to_json());
        m.insert("rustdoc_status".to_owned(), self.rustdoc_status.to_json());
        m.insert("default_target".to_owned(), self.default_target.to_json());
        m.to_json()
    }
}

#[cfg(test)]
mod test {
    use crate::test::*;
    use crate::web::match_version;
    use html5ever::tendril::TendrilSink;

    fn release(version: &str, db: &TestDatabase) -> i32 {
        db.fake_release()
            .name("foo")
            .version(version)
            .create()
            .unwrap()
    }

    fn version(v: Option<&str>, db: &TestDatabase) -> Option<String> {
        match_version(&db.conn(), "foo", v)
            .and_then(|version| version.assume_exact().map(|semver| semver.into_parts().0))
    }

    fn semver(version: &'static str) -> Option<String> {
        Some(version.into())
    }

    fn exact(version: &'static str) -> Option<String> {
        Some(version.into())
    }

    fn clipboard_is_present_for_path(path: &str, web: &TestFrontend) -> bool {
        let data = web.get(path).send().unwrap().text().unwrap();
        let node = kuchiki::parse_html().one(data);
        node.select("#clipboard").unwrap().count() == 1
    }

    #[test]
    fn test_index_returns_success() {
        wrapper(|env| {
            let web = env.frontend();
            assert!(web.get("/").send()?.status().is_success());
            Ok(())
        });
    }

    #[test]
    fn test_show_clipboard_for_crate_pages() {
        wrapper(|env| {
            env.db()
                .fake_release()
                .name("fake_crate")
                .version("0.0.1")
                .source_file("test.rs", &[])
                .create()
                .unwrap();
            let web = env.frontend();
            assert!(clipboard_is_present_for_path(
                "/crate/fake_crate/0.0.1",
                web
            ));
            assert!(clipboard_is_present_for_path(
                "/crate/fake_crate/0.0.1/source/",
                web
            ));
            Ok(())
        });
    }

    #[test]
    fn test_hide_clipboard_for_non_crate_pages() {
        wrapper(|env| {
            env.db()
                .fake_release()
                .name("fake_crate")
                .version("0.0.1")
                .create()
                .unwrap();
            let web = env.frontend();
            assert!(!clipboard_is_present_for_path("/about", web));
            assert!(!clipboard_is_present_for_path("/releases", web));
            assert!(!clipboard_is_present_for_path("/", web));
            assert!(!clipboard_is_present_for_path(
                "/fake_crate/0.0.1/fake_crate",
                web
            ));
            assert!(!clipboard_is_present_for_path("/not/a/real/path", web));
            Ok(())
        });
    }

    #[test]
    fn standard_library_redirects() {
        wrapper(|env| {
            let web = env.frontend();
            for krate in &["std", "alloc", "core", "proc_macro", "test"] {
                let target = format!("https://doc.rust-lang.org/stable/{}/", krate);
                // with or without slash
                assert_redirect(&format!("/{}", krate), &target, web)?;
                assert_redirect(&format!("/{}/", krate), &target, web)?;
            }
            Ok(())
        })
    }

    #[test]
    fn binary_docs_redirect_to_crate() {
        wrapper(|env| {
            let db = env.db();
            db.fake_release()
                .name("bat")
                .version("0.2.0")
                .binary(true)
                .create()
                .unwrap();
            let web = env.frontend();
            assert_redirect("/bat/0.2.0", "/crate/bat/0.2.0", web)?;
            assert_redirect("/bat/0.2.0/i686-unknown-linux-gnu", "/crate/bat/0.2.0", web)?;
            /* TODO: this should work (https://github.com/rust-lang/docs.rs/issues/603)
            assert_redirect("/bat/0.2.0/i686-unknown-linux-gnu/bat", "/crate/bat/0.2.0", web)?;
            assert_redirect("/bat/0.2.0/i686-unknown-linux-gnu/bat/", "/crate/bat/0.2.0/", web)?;
            */
            Ok(())
        })
    }

    #[test]
    fn can_view_source() {
        wrapper(|env| {
            let db = env.db();
            db.fake_release()
                .name("regex")
                .version("0.3.0")
                .source_file("src/main.rs", br#"println!("definitely valid rust")"#)
                .create()
                .unwrap();
            let web = env.frontend();
            assert_success("/crate/regex/0.3.0/source/src/main.rs", web)?;
            assert_success("/crate/regex/0.3.0/source", web)?;
            assert_success("/crate/regex/0.3.0/source/src", web)?;
            assert_success("/regex/0.3.0/src/regex/main.rs", web)?;
            Ok(())
        })
    }

    #[test]
    // https://github.com/rust-lang/docs.rs/issues/223
    fn prereleases_are_not_considered_for_semver() {
        wrapper(|env| {
            let db = env.db();
            let version = |v| version(v, db);
            let release = |v| release(v, db);

            release("0.3.1-pre");
            assert_eq!(version(Some("*")), semver("0.3.1-pre"));

            release("0.3.1-alpha");
            assert_eq!(version(Some("0.3.1-alpha")), exact("0.3.1-alpha"));

            release("0.3.0");
            let three = semver("0.3.0");
            assert_eq!(version(None), three);
            // same thing but with "*"
            assert_eq!(version(Some("*")), three);
            // make sure exact matches still work
            assert_eq!(version(Some("0.3.0")), exact("0.3.0"));

            Ok(())
        });
    }

    #[test]
    // https://github.com/rust-lang/docs.rs/issues/221
    fn yanked_crates_are_not_considered() {
        wrapper(|env| {
            let db = env.db();

            let release_id = release("0.3.0", db);
            let query = "UPDATE releases SET yanked = true WHERE id = $1 AND version = '0.3.0'";
            db.conn().query(query, &[&release_id]).unwrap();
            assert_eq!(version(None, db), None);
            assert_eq!(version(Some("0.3"), db), None);

            release("0.1.0+4.1", db);
            assert_eq!(version(Some("0.1.0+4.1"), db), exact("0.1.0+4.1"));
            assert_eq!(version(None, db), semver("0.1.0+4.1"));

            Ok(())
        });
    }

    #[test]
    // vaguely related to https://github.com/rust-lang/docs.rs/issues/395
    fn metadata_has_no_effect() {
        wrapper(|env| {
            let db = env.db();

            release("0.1.0+4.1", db);
            release("0.1.1", db);
            assert_eq!(version(None, db), semver("0.1.1"));

            release("0.5.1+zstd.1.4.4", db);
            assert_eq!(version(None, db), semver("0.5.1+zstd.1.4.4"));
            assert_eq!(version(Some("0.5"), db), semver("0.5.1+zstd.1.4.4"));
            assert_eq!(
                version(Some("0.5.1+zstd.1.4.4"), db),
                exact("0.5.1+zstd.1.4.4")
            );

            Ok(())
        });
    }
}<|MERGE_RESOLUTION|>--- conflicted
+++ resolved
@@ -523,9 +523,9 @@
 
 impl MetaData {
     fn from_crate(conn: &Connection, name: &str, version: &str) -> Option<MetaData> {
-<<<<<<< HEAD
-        let rows = conn.query(
-        "SELECT crates.name,
+        let rows = conn
+            .query(
+                "SELECT crates.name,
                        releases.version,
                        releases.description,
                        releases.target_name,
@@ -534,8 +534,9 @@
                 FROM releases
                 INNER JOIN crates ON crates.id = releases.crate_id
                 WHERE crates.name = $1 AND releases.version = $2",
-            &[&name, &version]
-        ).unwrap();
+                &[&name, &version],
+            )
+            .unwrap();
 
         let row = rows.iter().next()?;
 
@@ -547,36 +548,6 @@
             rustdoc_status: row.get(4),
             default_target: row.get(5),
         })
-=======
-        if let Some(row) = &conn
-            .query(
-                "SELECT crates.name,
-                                       releases.version,
-                                       releases.description,
-                                       releases.target_name,
-                                       releases.rustdoc_status,
-                                       releases.default_target
-                                FROM releases
-                                INNER JOIN crates ON crates.id = releases.crate_id
-                                WHERE crates.name = $1 AND releases.version = $2",
-                &[&name, &version],
-            )
-            .unwrap()
-            .iter()
-            .next()
-        {
-            return Some(MetaData {
-                name: row.get(0),
-                version: row.get(1),
-                description: row.get(2),
-                target_name: row.get(3),
-                rustdoc_status: row.get(4),
-                default_target: row.get(5),
-            });
-        }
-
-        None
->>>>>>> 11508e31
     }
 }
 
