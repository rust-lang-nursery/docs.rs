--- conflicted
+++ resolved
@@ -646,11 +646,6 @@
         migration!(
             context,
             28,
-<<<<<<< HEAD
-            "add archive-storage marker for releases",
-            "ALTER TABLE releases ADD COLUMN archive_storage BOOL NOT NULL DEFAULT FALSE;",
-            "ALTER TABLE releases DROP COLUMN archive_storage;",
-=======
             // description
             "Add gitlab handling: creation of the new repositories table which replaces and extend \
              github_repos",
@@ -740,7 +735,11 @@
             context, 29, "Rename cratesfyi_version to docsrs_version",
             "ALTER TABLE builds RENAME COLUMN cratesfyi_version TO docsrs_version",
             "ALTER TABLE builds RENAME COLUMN docsrs_version TO cratesfyi_version",
->>>>>>> c9d80ad6
+        ),
+        migration!(
+            context, 30, "add archive-storage marker for releases",
+            "ALTER TABLE releases ADD COLUMN archive_storage BOOL NOT NULL DEFAULT FALSE;",
+            "ALTER TABLE releases DROP COLUMN archive_storage;",
         ),
     ];
 
