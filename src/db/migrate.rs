--- conflicted
+++ resolved
@@ -622,11 +622,9 @@
         migration!(
             context,
             27,
-<<<<<<< HEAD
             "add archive-storage marker for releases",
             "ALTER TABLE releases ADD COLUMN archive_storage BOOL NOT NULL DEFAULT FALSE;",
             "ALTER TABLE releases DROP COLUMN archive_storage;",
-=======
             "delete the authors and author_rels",
             // upgrade
             "
@@ -648,7 +646,13 @@
             );
             ALTER TABLE releases ADD COLUMN authors JSON;
             ",
->>>>>>> 97080011
+        ),
+        migration!(
+            context,
+            28,
+            "add archive-storage marker for releases",
+            "ALTER TABLE releases ADD COLUMN archive_storage BOOL NOT NULL DEFAULT FALSE;",
+            "ALTER TABLE releases DROP COLUMN archive_storage;",
         ),
     ];
 
