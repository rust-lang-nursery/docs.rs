use crate::error::Result;
use failure::err_msg;
use std::collections::HashSet;
use std::path::Path;
<<<<<<< HEAD
use toml::{map::Map, Value};
=======
use toml::Value;
>>>>>>> 11508e31

/// Metadata for custom builds
///
/// You can customize docs.rs builds by defining `[package.metadata.docs.rs]` table in your
/// crates' `Cargo.toml`.
///
/// An example metadata:
///
/// ```text
/// [package]
/// name = "test"
///
/// [package.metadata.docs.rs]
/// features = [ "feature1", "feature2" ]
/// all-features = true
/// no-default-features = true
/// default-target = "x86_64-unknown-linux-gnu"
/// targets = [ "x86_64-apple-darwin", "x86_64-pc-windows-msvc" ]
/// rustc-args = [ "--example-rustc-arg" ]
/// rustdoc-args = [ "--example-rustdoc-arg" ]
/// ```
///
/// You can define one or more fields in your `Cargo.toml`.
pub struct Metadata {
    /// List of features docs.rs will build.
    ///
    /// By default, docs.rs will only build default features.
    pub features: Option<Vec<String>>,

    /// Set `all-features` to true if you want docs.rs to build all features for your crate
    pub all_features: bool,

    /// Docs.rs will always build default features.
    ///
    /// Set `no-default-fatures` to `false` if you want to build only certain features.
    pub no_default_features: bool,

    /// docs.rs runs on `x86_64-unknown-linux-gnu`, which is the default target for documentation by default.
    ///
    /// You can change the default target by setting this.
    ///
    /// If `default_target` is unset and `targets` is non-empty,
    /// the first element of `targets` will be used as the `default_target`.
    pub default_target: Option<String>,

    /// If you want a crate to build only for specific targets,
    /// set `targets` to the list of targets to build, in addition to `default-target`.
    ///
    /// If you do not set `targets`, all of the tier 1 supported targets will be built.
    /// If you set `targets` to an empty array, only the default target will be built.
    /// If you set `targets` to a non-empty array but do not set `default_target`,
    ///   the first element will be treated as the default.
    pub targets: Option<Vec<String>>,

    /// List of command line arguments for `rustc`.
    pub rustc_args: Option<Vec<String>>,

    /// List of command line arguments for `rustdoc`.
    pub rustdoc_args: Option<Vec<String>>,
}

/// The targets that should be built for a crate.
///
/// The `default_target` is the target to be used as the home page for that crate.
///
/// # See also
/// - [`Metadata::targets`](struct.Metadata.html#method.targets)
pub(super) struct BuildTargets<'a> {
    pub(super) default_target: &'a str,
    pub(super) other_targets: HashSet<&'a str>,
}

impl Metadata {
    pub(crate) fn from_source_dir(source_dir: &Path) -> Result<Metadata> {
        for &c in &["Cargo.toml.orig", "Cargo.toml"] {
            let manifest_path = source_dir.join(c);
            if manifest_path.exists() {
                return Ok(Metadata::from_manifest(manifest_path));
            }
        }

        Err(err_msg("Manifest not found"))
    }

    fn from_manifest<P: AsRef<Path>>(path: P) -> Metadata {
        use std::{fs::File, io::Read};

        let mut file = if let Ok(file) = File::open(path) {
            file
        } else {
            return Metadata::default();
        };
<<<<<<< HEAD

        let mut meta = String::new();
        if file.read_to_string(&mut meta).is_err() {
=======
        let mut s = String::new();
        if f.read_to_string(&mut s).is_err() {
>>>>>>> 11508e31
            return Metadata::default();
        }

<<<<<<< HEAD
        Metadata::from_str(&meta)
    }

=======
>>>>>>> 11508e31
    // This is similar to Default trait but it's private
    fn default() -> Metadata {
        Metadata {
            features: None,
            all_features: false,
            no_default_features: false,
            default_target: None,
            rustc_args: None,
            rustdoc_args: None,
            targets: None,
        }
    }

    fn from_str(manifest: &str) -> Metadata {
        let mut metadata = Metadata::default();

        let manifest = if let Ok(manifest) = manifest.parse::<Value>() {
            manifest
        } else {
            return metadata;
        };

<<<<<<< HEAD
        if let Some(table) = fetch_manifest_tables(&manifest) {
            let collect_into_array =
                |f: &Vec<Value>| f.iter().map(|v| v.as_str().map(|v| v.to_owned())).collect();

            metadata.features = table
                .get("features")
                .and_then(|f| f.as_array())
                .and_then(collect_into_array);

=======
        if let Some(table) = manifest
            .get("package")
            .and_then(|p| p.as_table())
            .and_then(|p| p.get("metadata"))
            .and_then(|p| p.as_table())
            .and_then(|p| p.get("docs"))
            .and_then(|p| p.as_table())
            .and_then(|p| p.get("rs"))
            .and_then(|p| p.as_table())
        {
            metadata.features = table
                .get("features")
                .and_then(|f| f.as_array())
                .and_then(|f| f.iter().map(|v| v.as_str().map(|v| v.to_owned())).collect());
>>>>>>> 11508e31
            metadata.no_default_features = table
                .get("no-default-features")
                .and_then(|v| v.as_bool())
                .unwrap_or(metadata.no_default_features);
<<<<<<< HEAD

=======
>>>>>>> 11508e31
            metadata.all_features = table
                .get("all-features")
                .and_then(|v| v.as_bool())
                .unwrap_or(metadata.all_features);
<<<<<<< HEAD

=======
>>>>>>> 11508e31
            metadata.default_target = table
                .get("default-target")
                .and_then(|v| v.as_str())
                .map(|v| v.to_owned());
<<<<<<< HEAD

            metadata.targets = table
                .get("targets")
                .and_then(|f| f.as_array())
                .and_then(collect_into_array);

            metadata.rustc_args = table
                .get("rustc-args")
                .and_then(|f| f.as_array())
                .and_then(collect_into_array);

            metadata.rustdoc_args = table
                .get("rustdoc-args")
                .and_then(|f| f.as_array())
                .and_then(collect_into_array);
=======
            metadata.targets = table
                .get("targets")
                .and_then(|f| f.as_array())
                .and_then(|f| f.iter().map(|v| v.as_str().map(|v| v.to_owned())).collect());
            metadata.rustc_args = table
                .get("rustc-args")
                .and_then(|f| f.as_array())
                .and_then(|f| f.iter().map(|v| v.as_str().map(|v| v.to_owned())).collect());
            metadata.rustdoc_args = table
                .get("rustdoc-args")
                .and_then(|f| f.as_array())
                .and_then(|f| f.iter().map(|v| v.as_str().map(|v| v.to_owned())).collect());
>>>>>>> 11508e31
        }

        metadata
    }

    pub(super) fn targets(&self) -> BuildTargets<'_> {
        use super::rustwide_builder::{HOST_TARGET, TARGETS};

        let default_target = self
            .default_target
            .as_deref()
            // Use the first element of `targets` if `default_target` is unset and `targets` is non-empty
            .or_else(|| {
                self.targets
                    .as_ref()
                    .and_then(|targets| targets.iter().next().map(String::as_str))
            })
            .unwrap_or(HOST_TARGET);

        // Let people opt-in to only having specific targets
        let mut targets: HashSet<_> = self
            .targets
            .as_ref()
            .map(|targets| targets.iter().map(String::as_str).collect())
            .unwrap_or_else(|| TARGETS.iter().copied().collect());

        targets.remove(&default_target);
        BuildTargets {
            default_target,
            other_targets: targets,
        }
    }
}

<<<<<<< HEAD
fn fetch_manifest_tables<'a>(manifest: &'a Value) -> Option<&'a Map<String, Value>> {
    manifest
        .get("package")?
        .as_table()?
        .get("metadata")?
        .as_table()?
        .get("docs")?
        .as_table()?
        .get("rs")?
        .as_table()
}

=======
>>>>>>> 11508e31
#[cfg(test)]
mod test {
    use super::Metadata;

    #[test]
    fn test_cratesfyi_metadata() {
        let _ = env_logger::try_init();
        let manifest = r#"
            [package]
            name = "test"

            [package.metadata.docs.rs]
            features = [ "feature1", "feature2" ]
            all-features = true
            no-default-features = true
            default-target = "x86_64-unknown-linux-gnu"
            targets = [ "x86_64-apple-darwin", "x86_64-pc-windows-msvc" ]
            rustc-args = [ "--example-rustc-arg" ]
            rustdoc-args = [ "--example-rustdoc-arg" ]
        "#;

        let metadata = Metadata::from_str(manifest);

        assert!(metadata.features.is_some());
        assert!(metadata.all_features == true);
        assert!(metadata.no_default_features == true);
        assert!(metadata.default_target.is_some());
        assert!(metadata.rustdoc_args.is_some());

        let features = metadata.features.unwrap();
        assert_eq!(features.len(), 2);
        assert_eq!(features[0], "feature1".to_owned());
        assert_eq!(features[1], "feature2".to_owned());

        assert_eq!(
            metadata.default_target.unwrap(),
            "x86_64-unknown-linux-gnu".to_owned()
        );

        let targets = metadata.targets.expect("should have explicit target");
        assert_eq!(targets.len(), 2);
        assert_eq!(targets[0], "x86_64-apple-darwin");
        assert_eq!(targets[1], "x86_64-pc-windows-msvc");

        let rustc_args = metadata.rustc_args.unwrap();
        assert_eq!(rustc_args.len(), 1);
        assert_eq!(rustc_args[0], "--example-rustc-arg".to_owned());

        let rustdoc_args = metadata.rustdoc_args.unwrap();
        assert_eq!(rustdoc_args.len(), 1);
        assert_eq!(rustdoc_args[0], "--example-rustdoc-arg".to_owned());
    }

    #[test]
    fn test_no_targets() {
        // metadata section but no targets
        let manifest = r#"
            [package]
            name = "test"

            [package.metadata.docs.rs]
            features = [ "feature1", "feature2" ]
        "#;
        let metadata = Metadata::from_str(manifest);
        assert!(metadata.targets.is_none());

        // no package.metadata.docs.rs section
        let metadata = Metadata::from_str(
            r#"
            [package]
            name = "test"
        "#,
        );
        assert!(metadata.targets.is_none());

        // targets explicitly set to empty array
        let metadata = Metadata::from_str(
            r#"
            [package.metadata.docs.rs]
            targets = []
        "#,
        );
        assert!(metadata.targets.unwrap().is_empty());
    }
    #[test]
    fn test_select_targets() {
        use super::BuildTargets;
        use crate::docbuilder::rustwide_builder::{HOST_TARGET, TARGETS};

        let mut metadata = Metadata::default();

        // unchanged default_target, targets not specified
        let BuildTargets {
            default_target: default,
            other_targets: tier_one,
        } = metadata.targets();
        assert_eq!(default, HOST_TARGET);

        // should be equal to TARGETS \ {HOST_TARGET}
        for actual in &tier_one {
            assert!(TARGETS.contains(actual));
        }

        for expected in TARGETS {
            if *expected == HOST_TARGET {
                assert!(!tier_one.contains(&HOST_TARGET));
            } else {
                assert!(tier_one.contains(expected));
            }
        }

        // unchanged default_target, targets specified to be empty
        metadata.targets = Some(Vec::new());
<<<<<<< HEAD

=======
>>>>>>> 11508e31
        let BuildTargets {
            default_target: default,
            other_targets: others,
        } = metadata.targets();
<<<<<<< HEAD

=======
>>>>>>> 11508e31
        assert_eq!(default, HOST_TARGET);
        assert!(others.is_empty());

        // unchanged default_target, targets non-empty
        metadata.targets = Some(vec![
            "i686-pc-windows-msvc".into(),
            "i686-apple-darwin".into(),
        ]);
<<<<<<< HEAD

=======
>>>>>>> 11508e31
        let BuildTargets {
            default_target: default,
            other_targets: others,
        } = metadata.targets();
<<<<<<< HEAD

=======
>>>>>>> 11508e31
        assert_eq!(default, "i686-pc-windows-msvc");
        assert_eq!(others.len(), 1);
        assert!(others.contains(&"i686-apple-darwin"));

        // make sure that default_target is not built twice
        metadata.targets = Some(vec![HOST_TARGET.into()]);
        let BuildTargets {
            default_target: default,
            other_targets: others,
        } = metadata.targets();
<<<<<<< HEAD

=======
>>>>>>> 11508e31
        assert_eq!(default, HOST_TARGET);
        assert!(others.is_empty());

        // make sure that duplicates are removed
        metadata.targets = Some(vec![
            "i686-pc-windows-msvc".into(),
            "i686-pc-windows-msvc".into(),
        ]);
<<<<<<< HEAD

=======
>>>>>>> 11508e31
        let BuildTargets {
            default_target: default,
            other_targets: others,
        } = metadata.targets();
<<<<<<< HEAD

=======
>>>>>>> 11508e31
        assert_eq!(default, "i686-pc-windows-msvc");
        assert!(others.is_empty());

        // make sure that `default_target` always takes priority over `targets`
        metadata.default_target = Some("i686-apple-darwin".into());
        let BuildTargets {
            default_target: default,
            other_targets: others,
        } = metadata.targets();
<<<<<<< HEAD

=======
>>>>>>> 11508e31
        assert_eq!(default, "i686-apple-darwin");
        assert_eq!(others.len(), 1);
        assert!(others.contains(&"i686-pc-windows-msvc"));

        // make sure that `default_target` takes priority over `HOST_TARGET`
        metadata.targets = Some(vec![]);
        let BuildTargets {
            default_target: default,
            other_targets: others,
        } = metadata.targets();
<<<<<<< HEAD

=======
>>>>>>> 11508e31
        assert_eq!(default, "i686-apple-darwin");
        assert!(others.is_empty());

        // and if `targets` is unset, it should still be set to `TARGETS`
        metadata.targets = None;
        let BuildTargets {
            default_target: default,
            other_targets: others,
        } = metadata.targets();
<<<<<<< HEAD

=======
>>>>>>> 11508e31
        assert_eq!(default, "i686-apple-darwin");
        let tier_one_targets_no_default = TARGETS
            .iter()
            .filter(|&&t| t != "i686-apple-darwin")
            .copied()
            .collect();
<<<<<<< HEAD

=======
>>>>>>> 11508e31
        assert_eq!(others, tier_one_targets_no_default);
    }
}<|MERGE_RESOLUTION|>--- conflicted
+++ resolved
@@ -2,11 +2,7 @@
 use failure::err_msg;
 use std::collections::HashSet;
 use std::path::Path;
-<<<<<<< HEAD
 use toml::{map::Map, Value};
-=======
-use toml::Value;
->>>>>>> 11508e31
 
 /// Metadata for custom builds
 ///
@@ -99,23 +95,15 @@
         } else {
             return Metadata::default();
         };
-<<<<<<< HEAD
 
         let mut meta = String::new();
         if file.read_to_string(&mut meta).is_err() {
-=======
-        let mut s = String::new();
-        if f.read_to_string(&mut s).is_err() {
->>>>>>> 11508e31
             return Metadata::default();
         }
 
-<<<<<<< HEAD
         Metadata::from_str(&meta)
     }
 
-=======
->>>>>>> 11508e31
     // This is similar to Default trait but it's private
     fn default() -> Metadata {
         Metadata {
@@ -138,7 +126,6 @@
             return metadata;
         };
 
-<<<<<<< HEAD
         if let Some(table) = fetch_manifest_tables(&manifest) {
             let collect_into_array =
                 |f: &Vec<Value>| f.iter().map(|v| v.as_str().map(|v| v.to_owned())).collect();
@@ -148,43 +135,20 @@
                 .and_then(|f| f.as_array())
                 .and_then(collect_into_array);
 
-=======
-        if let Some(table) = manifest
-            .get("package")
-            .and_then(|p| p.as_table())
-            .and_then(|p| p.get("metadata"))
-            .and_then(|p| p.as_table())
-            .and_then(|p| p.get("docs"))
-            .and_then(|p| p.as_table())
-            .and_then(|p| p.get("rs"))
-            .and_then(|p| p.as_table())
-        {
-            metadata.features = table
-                .get("features")
-                .and_then(|f| f.as_array())
-                .and_then(|f| f.iter().map(|v| v.as_str().map(|v| v.to_owned())).collect());
->>>>>>> 11508e31
             metadata.no_default_features = table
                 .get("no-default-features")
                 .and_then(|v| v.as_bool())
                 .unwrap_or(metadata.no_default_features);
-<<<<<<< HEAD
-
-=======
->>>>>>> 11508e31
+
             metadata.all_features = table
                 .get("all-features")
                 .and_then(|v| v.as_bool())
                 .unwrap_or(metadata.all_features);
-<<<<<<< HEAD
-
-=======
->>>>>>> 11508e31
+
             metadata.default_target = table
                 .get("default-target")
                 .and_then(|v| v.as_str())
                 .map(|v| v.to_owned());
-<<<<<<< HEAD
 
             metadata.targets = table
                 .get("targets")
@@ -200,20 +164,6 @@
                 .get("rustdoc-args")
                 .and_then(|f| f.as_array())
                 .and_then(collect_into_array);
-=======
-            metadata.targets = table
-                .get("targets")
-                .and_then(|f| f.as_array())
-                .and_then(|f| f.iter().map(|v| v.as_str().map(|v| v.to_owned())).collect());
-            metadata.rustc_args = table
-                .get("rustc-args")
-                .and_then(|f| f.as_array())
-                .and_then(|f| f.iter().map(|v| v.as_str().map(|v| v.to_owned())).collect());
-            metadata.rustdoc_args = table
-                .get("rustdoc-args")
-                .and_then(|f| f.as_array())
-                .and_then(|f| f.iter().map(|v| v.as_str().map(|v| v.to_owned())).collect());
->>>>>>> 11508e31
         }
 
         metadata
@@ -248,7 +198,6 @@
     }
 }
 
-<<<<<<< HEAD
 fn fetch_manifest_tables<'a>(manifest: &'a Value) -> Option<&'a Map<String, Value>> {
     manifest
         .get("package")?
@@ -261,8 +210,6 @@
         .as_table()
 }
 
-=======
->>>>>>> 11508e31
 #[cfg(test)]
 mod test {
     use super::Metadata;
@@ -376,18 +323,12 @@
 
         // unchanged default_target, targets specified to be empty
         metadata.targets = Some(Vec::new());
-<<<<<<< HEAD
-
-=======
->>>>>>> 11508e31
-        let BuildTargets {
-            default_target: default,
-            other_targets: others,
-        } = metadata.targets();
-<<<<<<< HEAD
-
-=======
->>>>>>> 11508e31
+
+        let BuildTargets {
+            default_target: default,
+            other_targets: others,
+        } = metadata.targets();
+
         assert_eq!(default, HOST_TARGET);
         assert!(others.is_empty());
 
@@ -396,18 +337,12 @@
             "i686-pc-windows-msvc".into(),
             "i686-apple-darwin".into(),
         ]);
-<<<<<<< HEAD
-
-=======
->>>>>>> 11508e31
-        let BuildTargets {
-            default_target: default,
-            other_targets: others,
-        } = metadata.targets();
-<<<<<<< HEAD
-
-=======
->>>>>>> 11508e31
+
+        let BuildTargets {
+            default_target: default,
+            other_targets: others,
+        } = metadata.targets();
+
         assert_eq!(default, "i686-pc-windows-msvc");
         assert_eq!(others.len(), 1);
         assert!(others.contains(&"i686-apple-darwin"));
@@ -418,10 +353,7 @@
             default_target: default,
             other_targets: others,
         } = metadata.targets();
-<<<<<<< HEAD
-
-=======
->>>>>>> 11508e31
+
         assert_eq!(default, HOST_TARGET);
         assert!(others.is_empty());
 
@@ -430,18 +362,12 @@
             "i686-pc-windows-msvc".into(),
             "i686-pc-windows-msvc".into(),
         ]);
-<<<<<<< HEAD
-
-=======
->>>>>>> 11508e31
-        let BuildTargets {
-            default_target: default,
-            other_targets: others,
-        } = metadata.targets();
-<<<<<<< HEAD
-
-=======
->>>>>>> 11508e31
+
+        let BuildTargets {
+            default_target: default,
+            other_targets: others,
+        } = metadata.targets();
+
         assert_eq!(default, "i686-pc-windows-msvc");
         assert!(others.is_empty());
 
@@ -451,10 +377,7 @@
             default_target: default,
             other_targets: others,
         } = metadata.targets();
-<<<<<<< HEAD
-
-=======
->>>>>>> 11508e31
+
         assert_eq!(default, "i686-apple-darwin");
         assert_eq!(others.len(), 1);
         assert!(others.contains(&"i686-pc-windows-msvc"));
@@ -465,10 +388,7 @@
             default_target: default,
             other_targets: others,
         } = metadata.targets();
-<<<<<<< HEAD
-
-=======
->>>>>>> 11508e31
+
         assert_eq!(default, "i686-apple-darwin");
         assert!(others.is_empty());
 
@@ -478,20 +398,14 @@
             default_target: default,
             other_targets: others,
         } = metadata.targets();
-<<<<<<< HEAD
-
-=======
->>>>>>> 11508e31
+
         assert_eq!(default, "i686-apple-darwin");
         let tier_one_targets_no_default = TARGETS
             .iter()
             .filter(|&&t| t != "i686-apple-darwin")
             .copied()
             .collect();
-<<<<<<< HEAD
-
-=======
->>>>>>> 11508e31
+
         assert_eq!(others, tier_one_targets_no_default);
     }
 }