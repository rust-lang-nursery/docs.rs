//! Updates crates.io index and builds new packages

use super::{DocBuilder, RustwideBuilder};
use crate::db::connect_db;
use crate::error::Result;
use crate::utils::{add_crate_to_queue, get_crate_priority};
use crates_index_diff::{ChangeKind, Index};
use log::{debug, error};

impl DocBuilder {
    /// Updates crates.io-index repository and adds new crates into build queue.
    /// Returns size of queue
    pub fn get_new_crates(&mut self) -> Result<usize> {
        let conn = connect_db()?;
        let index = Index::from_path_or_cloned(&self.options.crates_io_index_path)?;
        let (mut changes, oid) = index.peek_changes()?;

        // I believe this will fix ordering of queue if we get more than one crate from changes
        changes.reverse();

<<<<<<< HEAD
        for krate in changes.iter().filter(|k| k.kind != ChangeKind::Yanked) {
            let priority = get_crate_priority(&conn, &krate.name)?;

            match add_crate_to_queue(&conn, &krate.name, &krate.version, priority) {
                Ok(()) => debug!("{}-{} added into build queue", krate.name, krate.version),
                Err(err) => error!(
                    "failed adding {}-{} into build queue: {}",
                    krate.name, krate.version, err
                ),
=======
        for krate in &changes {
            match krate.kind {
                ChangeKind::Yanked => {
                    let res = conn.execute(
                        "
                        UPDATE releases
                            SET yanked = TRUE
                        FROM crates
                        WHERE crates.id = releases.crate_id
                            AND name = $1
                            AND version = $2
                        ",
                        &[&krate.name, &krate.version],
                    );
                    match res {
                        Ok(_) => debug!("{}-{} yanked", krate.name, krate.version),
                        Err(err) => error!(
                            "error while setting {}-{} to yanked: {}",
                            krate.name, krate.version, err
                        ),
                    }
                }
                ChangeKind::Added => {
                    let priority = get_crate_priority(&conn, &krate.name)?;
                    add_crate_to_queue(&conn, &krate.name, &krate.version, priority).ok();

                    debug!("{}-{} added into build queue", krate.name, krate.version);
                    add_count += 1;
                }
>>>>>>> ece1b211
            }
        }

        index.set_last_seen_reference(oid)?;

        // Get the size of the queue
        let query = conn.query("SELECT COUNT(*) as size FROM queue", &[])?;
        let queue_size = query.iter().next().unwrap().get::<_, i64>("size") as usize;

        Ok(queue_size)
    }

    pub fn get_queue_count(&self) -> Result<i64> {
        let conn = connect_db()?;

        Ok(conn
            .query("SELECT COUNT(*) FROM queue WHERE attempt < 5", &[])?
            .get(0)
            .get(0))
    }

    /// Builds the top package from the queue. Returns whether the queue was empty.
    pub(crate) fn build_next_queue_package(
        &mut self,
        builder: &mut RustwideBuilder,
    ) -> Result<bool> {
        let conn = connect_db()?;

        let query = conn.query(
            "SELECT id, name, version
                                     FROM queue
                                     WHERE attempt < 5
                                     ORDER BY priority ASC, attempt ASC, id ASC
                                     LIMIT 1",
            &[],
        )?;

        if query.is_empty() {
            // nothing in the queue; bail
            return Ok(false);
        }

        let id: i32 = query.get(0).get(0);
        let name: String = query.get(0).get(1);
        let version: String = query.get(0).get(2);

        match builder.build_package(self, &name, &version, None) {
            Ok(_) => {
                let _ = conn.execute("DELETE FROM queue WHERE id = $1", &[&id]);
                crate::web::metrics::TOTAL_BUILDS.inc();
            }
            Err(e) => {
                // Increase attempt count
                let rows = conn.query(
                    "UPDATE queue SET attempt = attempt + 1 WHERE id = $1 RETURNING attempt",
                    &[&id],
                )?;
                let attempt: i32 = rows.get(0).get(0);
                if attempt >= 5 {
                    crate::web::metrics::FAILED_BUILDS.inc();
                    crate::web::metrics::TOTAL_BUILDS.inc();
                }
                error!(
                    "Failed to build package {}-{} from queue: {}",
                    name, version, e
                )
            }
        }

        Ok(true)
    }
}

#[cfg(test)]
mod test {
    use crate::{DocBuilder, DocBuilderOptions};
    use log::error;
    use std::path::PathBuf;

    #[test]
    #[ignore]
    fn test_get_new_crates() {
        let _ = env_logger::try_init();
        let options = DocBuilderOptions::from_prefix(PathBuf::from("../cratesfyi-prefix"));
        let mut docbuilder = DocBuilder::new(options);
        let res = docbuilder.get_new_crates();
        if res.is_err() {
            error!("{:?}", res);
        }
        assert!(res.is_ok());
    }
}<|MERGE_RESOLUTION|>--- conflicted
+++ resolved
@@ -18,17 +18,6 @@
         // I believe this will fix ordering of queue if we get more than one crate from changes
         changes.reverse();
 
-<<<<<<< HEAD
-        for krate in changes.iter().filter(|k| k.kind != ChangeKind::Yanked) {
-            let priority = get_crate_priority(&conn, &krate.name)?;
-
-            match add_crate_to_queue(&conn, &krate.name, &krate.version, priority) {
-                Ok(()) => debug!("{}-{} added into build queue", krate.name, krate.version),
-                Err(err) => error!(
-                    "failed adding {}-{} into build queue: {}",
-                    krate.name, krate.version, err
-                ),
-=======
         for krate in &changes {
             match krate.kind {
                 ChangeKind::Yanked => {
@@ -51,14 +40,18 @@
                         ),
                     }
                 }
+
                 ChangeKind::Added => {
                     let priority = get_crate_priority(&conn, &krate.name)?;
-                    add_crate_to_queue(&conn, &krate.name, &krate.version, priority).ok();
-
-                    debug!("{}-{} added into build queue", krate.name, krate.version);
-                    add_count += 1;
+                  
+                    match add_crate_to_queue(&conn, &krate.name, &krate.version, priority) {
+                        Ok(()) => debug!("{}-{} added into build queue", krate.name, krate.version),
+                        Err(err) => error!(
+                            "failed adding {}-{} into build queue: {}",
+                            krate.name, krate.version, err
+                        ),
+                    }
                 }
->>>>>>> ece1b211
             }
         }
 
