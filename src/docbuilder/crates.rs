--- conflicted
+++ resolved
@@ -7,12 +7,8 @@
 use std::path::PathBuf;
 
 fn crates_from_file<F>(path: &PathBuf, func: &mut F) -> Result<()>
-<<<<<<< HEAD
-    where F: FnMut(&str, &str) -> (),
-=======
 where
     F: FnMut(&str, &str) -> (),
->>>>>>> 11508e31
 {
     let reader = fs::File::open(path).map(BufReader::new)?;
 
