--- conflicted
+++ resolved
@@ -17,12 +17,9 @@
 }
 
 fn write_git_version() {
-<<<<<<< HEAD
-    let git_hash = get_git_hash().unwrap_or_else(|| "???????".to_owned());
-=======
     let maybe_hash = get_git_hash();
     let git_hash = maybe_hash.as_deref().unwrap_or("???????");
->>>>>>> 11508e31
+    
     let build_date = time::strftime("%Y-%m-%d", &time::now_utc()).unwrap();
     let dest_path = Path::new(&env::var("OUT_DIR").unwrap()).join("git_version");
 
